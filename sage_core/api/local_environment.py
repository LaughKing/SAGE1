--- conflicted
+++ resolved
@@ -16,30 +16,8 @@
         self._engine_client = None
 
     def submit(self):
-<<<<<<< HEAD
-        # import time
-        # 序列化环境
-        env_uuid = self.jobmanager.submit_job(self)
-        
-        # if env_uuid:
-        #     self.env_uuid = env_uuid
-        #     self.logger.info(f"Environment submitted with UUID: {self.env_uuid}")
-        #     try:
-        #         # 阻塞主线程，直到 job 结束或被 Ctrl+C 打断
-        #         while True:
-        #             status = self.jobmanager.get_job_status(self.env_uuid)
-        #             if status.get("status") not in ("running", "submitted"):
-        #                 break
-        #             time.sleep(0.5)
-        #     except KeyboardInterrupt:
-        #         self.logger.info("KeyboardInterrupt received, stopping job...")
-        #         self.jobmanager.pause_job(self.env_uuid)
-        # else:
-        #     raise RuntimeError("Failed to submit environment: no UUID returned")
-=======
         # 如果需要阻塞，就在用户程序里自己写个循环阻塞。
         env_uuid = self.jobmanager.submit_job(self)
->>>>>>> d8f9d391
 
     @property
     def jobmanager(self) -> 'JobManager':
