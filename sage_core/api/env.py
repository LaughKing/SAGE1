--- conflicted
+++ resolved
@@ -16,14 +16,9 @@
         self.name = name
         self.logger = CustomLogger(
             filename=f"Environment_{name}",
-<<<<<<< HEAD
-            console_output=False,
-            file_output=True
-=======
             console_output="WARNING",
             file_output=True,
             global_output = "DEBUG",
->>>>>>> fa339c4b
         )
         self.config: dict = dict(config or {})
         self.platform:PlatformType = platform
@@ -118,10 +113,7 @@
     # TODO: 写一个判断Env 是否已经完全初始化并开始执行的函数
     def initialized(self):
         pass
-<<<<<<< HEAD
-=======
-
->>>>>>> fa339c4b
+
     def debug_print_pipeline(self):
         """
         调试方法：打印环境及其包含的所有Transformation的详细信息
