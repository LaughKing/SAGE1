--- conflicted
+++ resolved
@@ -74,7 +74,6 @@
         boundaries and routes each input to its corresponding mapN method.
         
         Args:
-<<<<<<< HEAD
             function: One of the following:
                 - CoMap function class that implements map0, map1, ..., mapN methods (class-based)
                 - List of callables [func0, func1, ..., funcN] (lambda list)
@@ -83,24 +82,14 @@
                    When function is callable(s), treated as additional functions.
             **kwargs: When function is a class, additional constructor arguments.
                      When function is callable(s), ignored with warning.
-=======
-            function: CoMap function class that implements map0, map1, ..., mapN methods.
-                    Must inherit from BaseCoMapFunction and have is_comap=True.
-            *args: Additional arguments passed to the CoMap function constructor
-            **kwargs: Additional keyword arguments passed to the CoMap function constructor
->>>>>>> af6699aa
             
         Returns:
             DataStream: Result stream from coordinated processing of all input streams
             
         Raises:
-<<<<<<< HEAD
-            ValueError: If function input is invalid or function count doesn't match stream count
-=======
             NotImplementedError: Lambda functions are not supported for comap operations
             TypeError: If function is not a valid CoMap function
             ValueError: If function doesn't support the required number of input streams
->>>>>>> af6699aa
             
         Examples:
             Class-based approach:
@@ -117,35 +106,7 @@
                 .comap(ProcessorCoMap)
                 .print("CoMap Result"))
             ```
-            
-            Lambda list approach:
-            ```python
-            result = (stream1
-                .connect(stream2)
-                .comap([
-                    lambda x: f"Stream 0: {x}",
-                    lambda x: f"Stream 1: {x * 2}"
-                ])
-                .print("Lambda CoMap"))
-            ```
-            
-            Multiple arguments approach:
-            ```python
-            def process_stream_0(data):
-                return f"Stream 0: {data}"
-            
-            result = (stream1
-                .connect(stream2)
-                .comap(
-                    process_stream_0,
-                    lambda x: f"Stream 1: {x * 2}"
-                )
-                .print("Mixed CoMap"))
-            ```
-        """
-<<<<<<< HEAD
-        # Validate minimum input stream count
-=======
+        """
         if callable(function) and not isinstance(function, type):
             # Lambda functions need special wrapper - not implemented yet
             raise NotImplementedError(
@@ -154,7 +115,6 @@
             )
         
         # Validate input stream count before creating transformation
->>>>>>> af6699aa
         input_stream_count = len(self.transformations)
         if input_stream_count < 2:
             raise ValueError(
@@ -162,12 +122,6 @@
                 f"but only {input_stream_count} streams provided."
             )
         
-<<<<<<< HEAD
-        # Parse function input and determine approach
-        comap_function, final_args, final_kwargs = self._parse_comap_functions(
-            function, input_stream_count, *args, **kwargs
-        )
-=======
         # Import BaseCoMapFunction for type checking
         from sage_core.function.comap_function import BaseCoMapFunction
         
@@ -221,7 +175,6 @@
                     f"CoMap function {function.__name__}.{method_name} must be callable. "
                     f"Found {type(method).__name__} instead."
                 )
->>>>>>> af6699aa
         
         # Import CoMapTransformation (delayed import to avoid circular dependencies)
         from sage_core.transformation.comap_transformation import CoMapTransformation
@@ -233,6 +186,7 @@
         tr.validate_input_streams(input_stream_count)
         
         return self._apply(tr)
+    
     def keyby(self, 
              key_selector: Union[Type[BaseFunction], List[Type[BaseFunction]]], 
              strategy: str = "hash") -> 'ConnectedStreams':
@@ -299,6 +253,113 @@
 
     # ---------------------------------------------------------------------
     # CoMap function parsing methods
+    # ---------------------------------------------------------------------
+    def _parse_comap_functions(self, function: Union[Type[BaseFunction], callable, List[callable]], 
+                              input_stream_count: int, *args, **kwargs) -> tuple:
+        """
+        Parse different input formats for CoMap functions and return standardized format
+        
+        Args:
+            function: The function input (class, callable, or list of callables)
+            input_stream_count: Number of input streams requiring processing
+            *args: Additional arguments
+            **kwargs: Additional keyword arguments
+            
+        Returns:
+            tuple: (comap_function_class, final_args, final_kwargs)
+        """
+        # Case 1: Class-based CoMap function (existing approach)
+        if isinstance(function, type) and issubclass(function, BaseCoMapFunction):
+            return function, args, kwargs
+        
+        # Case 2: List of functions
+        if isinstance(function, list):
+            if args or kwargs:
+                self._warn_ignored_params("args/kwargs", args, kwargs)
+            return self._create_dynamic_comap_class(function, input_stream_count), (), {}
+        
+        # Case 3: Multiple function arguments (callables passed as separate args)
+        if callable(function):
+            # Collect all callable arguments
+            all_functions = [function] + [arg for arg in args if callable(arg)]
+            non_callable_args = [arg for arg in args if not callable(arg)]
+            
+            if non_callable_args or kwargs:
+                self._warn_ignored_params("non-callable args/kwargs", non_callable_args, kwargs)
+            
+            return self._create_dynamic_comap_class(all_functions, input_stream_count), (), {}
+        
+        # Case 4: Invalid input
+        raise ValueError(
+            f"Invalid function input for comap: {type(function)}. "
+            f"Expected: CoMap class, callable, or list of callables."
+        )
+    
+    def _create_dynamic_comap_class(self, function_list: List[callable], input_stream_count: int) -> Type[BaseCoMapFunction]:
+        """
+        Dynamically create a CoMap class from a list of functions
+        
+        Args:
+            function_list: List of callable functions
+            input_stream_count: Expected number of input streams
+            
+        Returns:
+            Type[BaseCoMapFunction]: Dynamically generated CoMap class
+        """
+        # Validate function count matches input stream count
+        if len(function_list) != input_stream_count:
+            raise ValueError(
+                f"Number of functions ({len(function_list)}) must match "
+                f"number of input streams ({input_stream_count}). "
+                f"Please provide exactly {input_stream_count} functions."
+            )
+        
+        # Validate all items are callable
+        for i, func in enumerate(function_list):
+            if not callable(func):
+                raise ValueError(f"Item at index {i} is not callable: {type(func).__name__}")
+        
+        # Create the dynamic class with all required methods defined inline
+        # We need to create a class dynamically with the required mapN methods
+        
+        # Create method definitions for dynamic class
+        class_methods = {
+            '__init__': lambda self: BaseCoMapFunction.__init__(self),
+            'is_comap': property(lambda self: True),
+            'execute': lambda self, data: self._raise_execute_error(),
+            '_raise_execute_error': lambda self: self._do_raise_execute_error(),
+            '_do_raise_execute_error': lambda self: (_ for _ in ()).throw(
+                NotImplementedError("CoMap functions use mapN methods, not execute()")
+            )
+        }
+        
+        # Add all required mapN methods
+        for i, func in enumerate(function_list):
+            method_name = f"map{i}"
+            # Create method that captures the function in closure
+            class_methods[method_name] = (lambda f: lambda self, data: f(data))(func)
+        
+        # Create the dynamic class
+        DynamicCoMapFunction = type(
+            'DynamicCoMapFunction',
+            (BaseCoMapFunction,),
+            class_methods
+        )
+        
+        return DynamicCoMapFunction
+    
+    def _warn_ignored_params(self, param_type: str, *params) -> None:
+        """
+        Warn user about ignored parameters in lambda/callable CoMap usage
+        
+        Args:
+            param_type: Description of ignored parameter type
+            *params: The ignored parameters
+        """
+        if any(params):
+            print(f"⚠️  Warning: {param_type} ignored in lambda/callable CoMap usage: {params}")
+
+    # ---------------------------------------------------------------------    # CoMap function parsing methods
     # ---------------------------------------------------------------------
     def _parse_comap_functions(self, function: Union[Type[BaseFunction], callable, List[callable]], 
                               input_stream_count: int, *args, **kwargs) -> tuple:
