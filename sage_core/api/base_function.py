--- conflicted
+++ resolved
@@ -1,22 +1,13 @@
 import os
 from abc import ABC, abstractmethod
-<<<<<<< HEAD
-from typing import Type, List, Tuple, Any, Union
-=======
-from typing import Type, List, Tuple, Any, TYPE_CHECKING
->>>>>>> 66647037
+from typing import Type, List, Tuple, Any, TYPE_CHECKING, Union
 
 from dotenv import load_dotenv
 
 from sage_core.api.collector import Collector
 from sage_utils.custom_logger import CustomLogger
-<<<<<<< HEAD
-from sage_core.api.tuple import Data
-
-=======
 if TYPE_CHECKING:
     from sage_runtime.operator.runtime_context import RuntimeContext
->>>>>>> 66647037
 
 
 class BaseFunction(ABC):
