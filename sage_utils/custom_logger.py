--- conflicted
+++ resolved
@@ -36,13 +36,8 @@
             message = message + '\n' + self.formatStack(record.stack_info)
 
         # 组合格式：既美观又支持IDE点击
-<<<<<<< HEAD
-        formatted_message = f"{timestamp} | {level:<5} | {name} |\n\t {pathname}:{lineno}\n\t→ {message}\n"
-        
-=======
         formatted_message = f"{timestamp} | {level:<5} | {name} | {pathname}:{lineno}\n\t→ {message}\n"
 
->>>>>>> 003ed961
         return formatted_message
 
 
@@ -109,18 +104,6 @@
         # 避免重复初始化同一个logger
         if self.logger.handlers:
             return
-<<<<<<< HEAD
-            
-        # Logger本身设置为最低级别，让handler控制过滤
-        self.logger.setLevel(logging.DEBUG)
-        
-        # 创建统一的自定义格式化器
-        formatter = CustomFormatter()
-        
-        # 处理控制台输出
-        console_level = self._parse_output_level(console_output)
-        if console_level is not None and self._global_console_debug_enabled:
-=======
 
         # 处理日志级别
         if isinstance(log_level, str):
@@ -141,21 +124,13 @@
 
         # 控制台输出
         if console_output and self._global_console_debug_enabled:
->>>>>>> 003ed961
             console_handler = logging.StreamHandler()
             console_handler.setLevel(console_level)
             console_handler.setFormatter(formatter)
             self.logger.addHandler(console_handler)
-<<<<<<< HEAD
-        
-        # 处理文件输出
-        file_level = self._parse_output_level(file_output)
-        if file_level is not None:
-=======
 
         # 文件输出
         if file_output:
->>>>>>> 003ed961
             # 确保session文件夹存在
             Path(self.session_folder).mkdir(parents=True, exist_ok=True)
 
@@ -184,36 +159,7 @@
 
         # 不传播到父logger
         self.logger.propagate = False
-<<<<<<< HEAD
-    
-    def _parse_output_level(self, output_setting: Union[bool, str, int]) -> Optional[int]:
-        """
-        解析输出级别设置
-        
-        Args:
-            output_setting: 输出设置 (False/True/str/int)
-            
-        Returns:
-            日志级别数值，如果为False则返回None
-        """
-        if output_setting is False:
-            return None
-        elif output_setting is True:
-            return logging.DEBUG  # True表示输出所有级别
-        elif isinstance(output_setting, str):
-            level_str = output_setting.upper()
-            if level_str not in self._LEVEL_MAPPING:
-                raise ValueError(f"Invalid log level: {output_setting}. "
-                               f"Valid levels are: {list(self._LEVEL_MAPPING.keys())}")
-            return self._LEVEL_MAPPING[level_str]
-        elif isinstance(output_setting, int):
-            return output_setting
-        else:
-            raise TypeError(f"Output setting must be bool, str or int, got {type(output_setting)}")
-    
-=======
-
->>>>>>> 003ed961
+
     def _log_with_caller_info(self, level: int, message: str, exc_info: bool = False):
         """
         使用调用者信息记录日志，而不是CustomLogger的信息
