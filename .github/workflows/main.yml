--- conflicted
+++ resolved
@@ -1,18 +1,6 @@
 name: Test SAGE with Pytest and Conda
 
 on:
-<<<<<<< HEAD
-  workflow_dispatch:
-  push:
-    branches:
-      - main
-      - '**'             # 可选，表示所有分支
-  pull_request:
-    branches:
-      - main
-      - '**'             # 可选，表示所有分支
-
-=======
     push:
       branches:
         - main
@@ -20,7 +8,6 @@
       branches:
         - main
     workflow_dispatch:  # ✅ 允许手动触发，并可以指定任意分支
->>>>>>> 43f9f1ce
 jobs:
   test:
     name: Test SAGE
