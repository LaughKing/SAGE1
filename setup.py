# conda create -n operator_test python=3.11
from setuptools import setup, find_packages, Extension
import os
import platform
import subprocess
import re
<<<<<<< HEAD
from Cython.Build import cythonize
import glob




def get_py_files():
    # 排除这些目录下所有py
    ignore_dirs = [
        "tests",
        "test",
        "example",
        "__pycache__",
        "cli",

    ]

    # 文件名或路径中出现这些关键词的也排除
    ignore_keywords = [
        "test",
        "example",
        "base",
        "abc",
        "interface",
        "protocol",
        "main",
        "job",
        "base"
    ]

    # 需要明确排除的具体文件（有报错的可手动加进来）
    ignore_files = [
        "main.py",
        # 如遇到 cythonize 报错文件可加在这里
    ]

    py_files = []
    for path in glob.glob("sage/**/*.py", recursive=True):
        norm_path = path.replace("\\", "/")
        path_parts = norm_path.split("/")

        # 跳过明确的目录
        if any(igdir in path_parts for igdir in ignore_dirs):
            continue
        # 跳过文件名/路径中有关键词的
        if any(kw in norm_path for kw in ignore_keywords):
            continue
        # 跳过明确排除文件
        if any(norm_path.endswith("/"+fname) for fname in ignore_files):
            continue
        py_files.append(path)
    return py_files
=======
>>>>>>> 5fcf9653


def parse_requirements(filename):
    with open(filename, encoding="utf-8") as f:
        deps = []
        for line in f:
            line = line.strip()
            if line and not line.startswith("#"):
                # 简单验证是否为合法依赖格式
                if re.match(r"^[a-zA-Z0-9_\-]+(\[.*\])?([<>=!]=?.*)?$", line):
                    deps.append(line)
                else:
                    raise ValueError(f"Invalid requirement format: {line}")
        return deps


# 读取README.md作为长描述
def read_long_description():
    try:
        with open("README.md", encoding="utf-8") as f:
            return f.read()
    except FileNotFoundError:
        return "SAGE - Stream Processing Framework"


# 构建C扩展模块
def build_c_extension():
    """构建ring_buffer C扩展"""
    ring_buffer_dir = "sage.utils/mmap_queue"

    # 检查是否已有编译好的库
    so_files = [
        os.path.join(ring_buffer_dir, "ring_buffer.so"),
        os.path.join(ring_buffer_dir, "libring_buffer.so")
    ]

    # 如果没有编译好的库，尝试编译
    if not any(os.path.exists(f) for f in so_files):
        print("Compiling ring_buffer C library...")
        try:
            # 尝试使用Makefile编译
            if os.path.exists(os.path.join(ring_buffer_dir, "Makefile")):
                subprocess.run(["make", "-C", ring_buffer_dir], check=True)
            # 或者使用build.sh
            elif os.path.exists(os.path.join(ring_buffer_dir, "build.sh")):
                subprocess.run(["bash", os.path.join(ring_buffer_dir, "build.sh")], check=True)
            else:
                print("Warning: No build system found for ring_buffer")
        except subprocess.CalledProcessError as e:
            print(f"Warning: Failed to compile ring_buffer: {e}")

    # 定义C扩展
    ext_modules = []

    # 如果有C源文件，添加扩展模块
    c_source = os.path.join(ring_buffer_dir, "ring_buffer.c")
    if os.path.exists(c_source):
        ring_buffer_ext = Extension(
            'sage.utils.mmap_queue.ring_buffer',
            sources=[c_source],
            include_dirs=[ring_buffer_dir],
            libraries=['pthread'],  # Linux下需要pthread
            extra_compile_args=['-O3', '-fPIC'],
            extra_link_args=['-shared'] if platform.system() != 'Darwin' else []
        )
        ext_modules.append(ring_buffer_ext)

    return ext_modules

cythonized_files = get_py_files()
with open("cythonized_files.txt", "w") as f:
    for fn in cythonized_files:
        f.write(fn + "\n")
setup(
    name='sage',
    version='0.1.2',
    author='IntelliStream',
    author_email="intellistream@outlook.com",
    description="SAGE - Stream Processing Framework for python-native distributed systems with JobManager",
    long_description=read_long_description(),
    long_description_content_type="text/markdown",
    packages=find_packages(
        include=['sage', 'sage.*'],
        exclude=[
            'tests', 'test',
            '*.tests', '*.tests.*',
            '*test*', '*tests*'
        ]
    ),
    url="https://github.com/intellistream/SAGE",
    install_requires=parse_requirements("installation/env_setup/requirements.txt"),
    python_requires=">=3.11",

    # C扩展模块
<<<<<<< HEAD
    # ext_modules=build_c_extension(),
    # from Cython.Build import cythonize
    ext_modules=build_c_extension() + cythonize(
        cythonized_files,
        build_dir="build",
        compiler_directives={'language_level': "3"},
    ),

=======
    ext_modules=build_c_extension(),
    
>>>>>>> 5fcf9653
    entry_points={
        'console_scripts': [
            'sage=sage.cli.main:app',
            'sage-jm=sage.cli.job:app',  # 保持向后兼容
        ],
    },
    include_package_data=True,
    package_data={
        'sage.core': ['config/*.yaml'],
        'sage_deployment': ['scripts/*.sh', 'templates/*'],
        'sage.utils.mmap_queue': [
            '*.so', '*.c', '*.h', 'Makefile', 'build.sh',
            'README.md', 'USAGE_SUMMARY.md', 'IMPLEMENTATION_SUMMARY.md'
        ],
    },
    classifiers=[
        "Development Status :: 3 - Alpha",
        "Intended Audience :: Developers",
        "License :: OSI Approved :: Apache Software License",
        "Programming Language :: Python :: 3",
        "Programming Language :: Python :: 3.11",
        "Programming Language :: Python :: 3.12",
    ],
)

# 不稳定版本 7.26 
# # conda create -n operator_test python=3.11
# from setuptools import setup, find_packages, Extension
# import os
# import platform
# import subprocess
# import re
# from Cython.Build import cythonize
# import glob

# def get_py_files():
#     py_files = []
#     for path in glob.glob("sage/**/*.py", recursive=True):
#         if "test" not in path and "tests" not in path:
#             py_files.append(path)
#     return py_files

# def parse_requirements(filename):
#     with open(filename, encoding="utf-8") as f:
#         deps = []
#         for line in f:
#             line = line.strip()
#             if line and not line.startswith("#"):
#                 # 简单验证是否为合法依赖格式
#                 if re.match(r"^[a-zA-Z0-9_\-]+(\[.*\])?([<>=!]=?.*)?$", line):
#                     deps.append(line)
#                 else:
#                     raise ValueError(f"Invalid requirement format: {line}")
#         return deps

# # 读取README.md作为长描述
# def read_long_description():
#     try:
#         with open("README.md", encoding="utf-8") as f:
#             return f.read()
#     except FileNotFoundError:
#         return "SAGE - Stream Processing Framework"

# # 构建C扩展模块
# def build_c_extension():
#     """构建ring_buffer C扩展"""
#     ring_buffer_dir = "sage.utils/mmap_queue"
    
#     # 检查是否已有编译好的库
#     so_files = [
#         os.path.join(ring_buffer_dir, "ring_buffer.so"),
#         os.path.join(ring_buffer_dir, "libring_buffer.so")
#     ]
    
#     # 如果没有编译好的库，尝试编译
#     if not any(os.path.exists(f) for f in so_files):
#         print("Compiling ring_buffer C library...")
#         try:
#             # 尝试使用Makefile编译
#             if os.path.exists(os.path.join(ring_buffer_dir, "Makefile")):
#                 subprocess.run(["make", "-C", ring_buffer_dir], check=True)
#             # 或者使用build.sh
#             elif os.path.exists(os.path.join(ring_buffer_dir, "build.sh")):
#                 subprocess.run(["bash", os.path.join(ring_buffer_dir, "build.sh")], check=True)
#             else:
#                 print("Warning: No build system found for ring_buffer")
#         except subprocess.CalledProcessError as e:
#             print(f"Warning: Failed to compile ring_buffer: {e}")
    
#     # 定义C扩展
#     ext_modules = []
    
#     # 如果有C源文件，添加扩展模块
#     c_source = os.path.join(ring_buffer_dir, "ring_buffer.c")
#     if os.path.exists(c_source):
#         ring_buffer_ext = Extension(
#             'sage.utils.mmap_queue.ring_buffer',
#             sources=[c_source],
#             include_dirs=[ring_buffer_dir],
#             libraries=['pthread'],  # Linux下需要pthread
#             extra_compile_args=['-O3', '-fPIC'],
#             extra_link_args=['-shared'] if platform.system() != 'Darwin' else []
#         )
#         ext_modules.append(ring_buffer_ext)
    
#     return ext_modules

# setup(
#     name='sage',
#     version='0.1.1',
#     author='IntelliStream',
#     author_email="intellistream@outlook.com",
#     description="SAGE - Stream Processing Framework for python-native distributed systems with JobManager",
#     long_description=read_long_description(),
#     long_description_content_type="text/markdown",
#     packages=find_packages(
#         include=['sage', 'sage.*'],
#         exclude=[
#             'tests', 'test', 
#             '*.tests', '*.tests.*', 
#             '*test*', '*tests*'
#         ]
#     ),
#     url = "https://github.com/intellistream/SAGE",
#     install_requires=parse_requirements("installation/env_setup/requirements.txt"),
#     python_requires=">=3.11",
    
#     # C扩展模块
#         # ext_modules=build_c_extension(),
#     # from Cython.Build import cythonize
#     ext_modules = cythonize(
#         get_py_files(),
#         build_dir="build",
#         compiler_directives={'language_level': "3"},
#     ),


#     entry_points={
#             'console_scripts': [
#                 'sage=sage.cli.main:app',
#                 'sage-jm=sage.cli.job:app',  # 保持向后兼容
#             ],
#         },
#     include_package_data=True,
#     package_data={
#         'sage.core': ['config/*.yaml'],
#         'sage_deployment': ['scripts/*.sh', 'templates/*'],
#         'sage.utils.mmap_queue': [
#             '*.so', '*.c', '*.h', 'Makefile', 'build.sh',
#             'README.md', 'USAGE_SUMMARY.md', 'IMPLEMENTATION_SUMMARY.md'
#         ],
#     },
#     classifiers=[
#         "Development Status :: 3 - Alpha",
#         "Intended Audience :: Developers",
#         "License :: OSI Approved :: Apache Software License",
#         "Programming Language :: Python :: 3",
#         "Programming Language :: Python :: 3.11",
#         "Programming Language :: Python :: 3.12",
#     ],
# )<|MERGE_RESOLUTION|>--- conflicted
+++ resolved
@@ -4,7 +4,7 @@
 import platform
 import subprocess
 import re
-<<<<<<< HEAD
+
 from Cython.Build import cythonize
 import glob
 
@@ -57,8 +57,7 @@
             continue
         py_files.append(path)
     return py_files
-=======
->>>>>>> 5fcf9653
+
 
 
 def parse_requirements(filename):
@@ -153,7 +152,7 @@
     python_requires=">=3.11",
 
     # C扩展模块
-<<<<<<< HEAD
+
     # ext_modules=build_c_extension(),
     # from Cython.Build import cythonize
     ext_modules=build_c_extension() + cythonize(
@@ -162,10 +161,7 @@
         compiler_directives={'language_level': "3"},
     ),
 
-=======
-    ext_modules=build_c_extension(),
-    
->>>>>>> 5fcf9653
+
     entry_points={
         'console_scripts': [
             'sage=sage.cli.main:app',
