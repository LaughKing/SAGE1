--- conflicted
+++ resolved
@@ -1,193 +1,171 @@
-<<<<<<< HEAD
-import os
-import time, json
-
-from sage_core.api.local_environment import LocalEnvironment
-from sage_libs.rag.evaluate import F1Evaluate, BertRecallEvaluate, RougeLEvaluate, BRSEvaluate, RecallEvaluate, \
-    AccuracyEvaluate, TokenCountEvaluate, LatencyEvaluate, ContextRecallEvaluate, CompressionRateEvaluate
-from sage_utils.clients.generator_model import apply_generator_model
-=======
-import time
-import json
-import yaml
-
-from sage_core.api.local_environment import LocalEnvironment
->>>>>>> b250ce47
-from sage_utils.config_loader import load_config
-from sage_core.function.source_function import SourceFunction
-from sage_core.function.map_function import MapFunction
-
-from sage_libs.rag.retriever import DenseRetriever
-from sage_plugins.longrefiner_fn.longrefiner_adapter import LongRefinerAdapter
-from sage_libs.rag.promptor import QAPromptor
-from sage_libs.rag.generator import OpenAIGenerator
-from sage_libs.rag.evaluate import (
-    F1Evaluate, RecallEvaluate, BertRecallEvaluate, RougeLEvaluate,
-    BRSEvaluate, AccuracyEvaluate, TokenCountEvaluate,
-    LatencyEvaluate, ContextRecallEvaluate, CompressionRateEvaluate
-)
-
-
-class CustomFileSource(SourceFunction):
-    """
-    支持两种数据源：
-      type = "local" -> 从本地 JSONL 读取 question + golden_answers 列表
-      type = "hf"    -> 调用 HF datasets.load_dataset 读取 question + golden_answers 列表
-    统一输出每条:
-      { "query": str, "references": List[str] }
-    """
-    def __init__(self, config=None, **kwargs):
-        super().__init__(config=config, **kwargs)
-        self.source_type = config.get("type", "local")
-        if self.source_type == "local":
-            self.path = config["data_path"]
-        elif self.source_type == "hf":
-            self.hf_name   = config["hf_dataset_name"]
-            self.hf_config = config.get("hf_dataset_config")
-            self.hf_split  = config.get("hf_split", "train")
-        else:
-            raise ValueError(f"Unsupported source.type: {self.source_type}")
-
-    def run(self):
-        # 在开始时打印一次，确认走的分支和路径
-        print(f"[CustomFileSource] mode={self.source_type}, path={getattr(self, 'path', self.hf_name)}")
-        if self.source_type == "local":
-            with open(self.path, "r", encoding="utf-8") as f:
-                for line in f:
-                    item = json.loads(line)
-                    golds = item.get("golden_answers") or []
-                    yield {
-                        "query":      item.get("question", ""),
-                        "references": golds
-                    }
-
-        elif self.source_type == "hf":
-            from datasets import load_dataset
-            ds = load_dataset(self.hf_name, self.hf_config, split=self.hf_split)
-            for ex in ds:
-                golds = ex.get("golden_answers") or ex.get("answers") or []
-                yield {
-                    "query":      ex.get("question", ""),
-                    "references": golds
-                }
-
-        else:
-            # 不会走到这里
-            raise RuntimeError(f"Unknown source.type {self.source_type}")
-
-
-class TimeDenseRetriever(MapFunction):
-    def __init__(self, config=None, **kwargs):
-        super().__init__(**kwargs)
-        self.retriever = DenseRetriever(config)
-        self.retriever.ctx = self.ctx
-
-    def execute(self, data: dict):
-        start = time.time()
-        query, chunks = self.retriever.execute(data["query"])
-        data["retrieval_time"] = time.time() - start
-        data["retrieved_docs"] = [
-            c["text"] if isinstance(c, dict) else c
-            for c in chunks
-        ]
-        data["query"] = query
-        return data
-
-
-class TimeLongRefiner(MapFunction):
-    def __init__(self, config=None, **kwargs):
-        super().__init__(**kwargs)
-        self.refiner = LongRefinerAdapter(config)
-        self.refiner.ctx = self.ctx
-
-    def execute(self, data: dict):
-        start = time.time()
-        query, refined = self.refiner.execute((data["query"], data["retrieved_docs"]))
-        data["refine_time"]  = time.time() - start
-        data["refined_docs"] = refined
-        data["query"]        = query
-        return data
-
-
-class TimeQAPromptor(MapFunction):
-    def __init__(self, config=None, **kwargs):
-        super().__init__(**kwargs)
-        self.promptor = QAPromptor(config)
-        self.promptor.ctx = self.ctx
-
-    def execute(self, data: dict):
-        query, prompt = self.promptor.execute((data["query"], data["refined_docs"]))
-        data["prompt"] = prompt
-        data["query"]  = query
-        return data
-
-
-class TimeGenerator(MapFunction):
-    def __init__(self, config=None, **kwargs):
-        super().__init__(**kwargs)
-<<<<<<< HEAD
-        self.config = config
-        self.model = apply_generator_model(
-            method=self.config["method"],
-            model_name=self.config["model_name"],
-            base_url=self.config["base_url"],
-            api_key=self.config["api_key"] or os.getenv("ALIBABA_API_KEY"),
-            seed=42  # Hardcoded seed for reproducibility
-        )
-        self.num = 1
-
-=======
-        self.generator = OpenAIGenerator(config, self.ctx)
-        self.generator.ctx = self.ctx
->>>>>>> b250ce47
-
-    def execute(self, data: dict):
-        start = time.time()
-        response = self.model.generate(data["prompt"])
-
-
-        data["generation_time"] = time.time() - start
-<<<<<<< HEAD
-        data["generated"] = response
-        data["query"] = data["query"]
-=======
-        data["generated"]       = gen
-        data["query"]           = query
->>>>>>> b250ce47
-        return data
-
-
-def pipeline_run(config):
-<<<<<<< HEAD
-    env = LocalEnvironment()
-=======
-    env = LocalEnvironment("111")
->>>>>>> b250ce47
-    # env.set_memory(config=None)
-
-    (
-        env
-        .from_source(CustomFileSource, config["source"])
-        .map(TimeDenseRetriever, config["retriever"])
-        .map(TimeLongRefiner, config["refiner"])
-        .map(TimeQAPromptor, config["promptor"])
-        .map(TimeGenerator, config["generator"]["vllm"])  ## ———— 一行切换本地, vllm or 远程模型 ————
-        .map(F1Evaluate, config["evaluate"])
-        .map(RecallEvaluate, config["evaluate"])
-        .map(BertRecallEvaluate, config["evaluate"])
-        .map(RougeLEvaluate, config["evaluate"])
-        .map(BRSEvaluate, config["evaluate"])
-        .map(AccuracyEvaluate, config["evaluate"])
-        .map(TokenCountEvaluate, config["evaluate"])
-        .map(LatencyEvaluate, config["evaluate"])
-        .map(ContextRecallEvaluate, config["evaluate"])
-        .map(CompressionRateEvaluate, config["evaluate"])
-    )
-
-    env.submit()
-    time.sleep(100)
-    env.close()
-
-if __name__ == "__main__":
-    config = load_config("config/config_refiner.yaml")
+import os
+import time, json
+
+from sage_core.api.local_environment import LocalEnvironment
+from sage_libs.rag.evaluate import F1Evaluate, BertRecallEvaluate, RougeLEvaluate, BRSEvaluate, RecallEvaluate, \
+    AccuracyEvaluate, TokenCountEvaluate, LatencyEvaluate, ContextRecallEvaluate, CompressionRateEvaluate
+from sage_utils.clients.generator_model import apply_generator_model
+from sage_utils.config_loader import load_config
+from sage_core.function.source_function import SourceFunction
+from sage_core.function.map_function import MapFunction
+
+from sage_libs.rag.retriever import DenseRetriever
+from sage_plugins.longrefiner_fn.longrefiner_adapter import LongRefinerAdapter
+from sage_libs.rag.promptor import QAPromptor
+from sage_libs.rag.generator import OpenAIGenerator
+from sage_libs.rag.evaluate import (
+    F1Evaluate, RecallEvaluate, BertRecallEvaluate, RougeLEvaluate,
+    BRSEvaluate, AccuracyEvaluate, TokenCountEvaluate,
+    LatencyEvaluate, ContextRecallEvaluate, CompressionRateEvaluate
+)
+
+
+class CustomFileSource(SourceFunction):
+    """
+    支持两种数据源：
+      type = "local" -> 从本地 JSONL 读取 question + golden_answers 列表
+      type = "hf"    -> 调用 HF datasets.load_dataset 读取 question + golden_answers 列表
+    统一输出每条:
+      { "query": str, "references": List[str] }
+    """
+    def __init__(self, config=None, **kwargs):
+        super().__init__(config=config, **kwargs)
+        self.source_type = config.get("type", "local")
+        if self.source_type == "local":
+            self.path = config["data_path"]
+        elif self.source_type == "hf":
+            self.hf_name   = config["hf_dataset_name"]
+            self.hf_config = config.get("hf_dataset_config")
+            self.hf_split  = config.get("hf_split", "train")
+        else:
+            raise ValueError(f"Unsupported source.type: {self.source_type}")
+
+    def run(self):
+        # 在开始时打印一次，确认走的分支和路径
+        print(f"[CustomFileSource] mode={self.source_type}, path={getattr(self, 'path', self.hf_name)}")
+        if self.source_type == "local":
+            with open(self.path, "r", encoding="utf-8") as f:
+                for line in f:
+                    item = json.loads(line)
+                    golds = item.get("golden_answers") or []
+                    yield {
+                        "query":      item.get("question", ""),
+                        "references": golds
+                    }
+
+        elif self.source_type == "hf":
+            from datasets import load_dataset
+            ds = load_dataset(self.hf_name, self.hf_config, split=self.hf_split)
+            for ex in ds:
+                golds = ex.get("golden_answers") or ex.get("answers") or []
+                yield {
+                    "query":      ex.get("question", ""),
+                    "references": golds
+                }
+
+        else:
+            # 不会走到这里
+            raise RuntimeError(f"Unknown source.type {self.source_type}")
+
+
+class TimeDenseRetriever(MapFunction):
+    def __init__(self, config=None, **kwargs):
+        super().__init__(**kwargs)
+        self.retriever = DenseRetriever(config)
+        self.retriever.ctx = self.ctx
+
+    def execute(self, data: dict):
+        start = time.time()
+        query, chunks = self.retriever.execute(data["query"])
+        data["retrieval_time"] = time.time() - start
+        data["retrieved_docs"] = [
+            c["text"] if isinstance(c, dict) else c
+            for c in chunks
+        ]
+        data["query"] = query
+        return data
+
+
+class TimeLongRefiner(MapFunction):
+    def __init__(self, config=None, **kwargs):
+        super().__init__(**kwargs)
+        self.refiner = LongRefinerAdapter(config)
+        self.refiner.ctx = self.ctx
+
+    def execute(self, data: dict):
+        start = time.time()
+        query, refined = self.refiner.execute((data["query"], data["retrieved_docs"]))
+        data["refine_time"]  = time.time() - start
+        data["refined_docs"] = refined
+        data["query"]        = query
+        return data
+
+
+class TimeQAPromptor(MapFunction):
+    def __init__(self, config=None, **kwargs):
+        super().__init__(**kwargs)
+        self.promptor = QAPromptor(config)
+        self.promptor.ctx = self.ctx
+
+    def execute(self, data: dict):
+        query, prompt = self.promptor.execute((data["query"], data["refined_docs"]))
+        data["prompt"] = prompt
+        data["query"]  = query
+        return data
+
+
+class TimeGenerator(MapFunction):
+    def __init__(self, config=None, **kwargs):
+        super().__init__(**kwargs)
+        self.config = config
+        self.model = apply_generator_model(
+            method=self.config["method"],
+            model_name=self.config["model_name"],
+            base_url=self.config["base_url"],
+            api_key=self.config["api_key"] or os.getenv("ALIBABA_API_KEY"),
+            seed=42  # Hardcoded seed for reproducibility
+        )
+        self.num = 1
+
+
+    def execute(self, data: dict):
+        start = time.time()
+        response = self.model.generate(data["prompt"])
+
+
+        data["generation_time"] = time.time() - start
+        data["generated"] = response
+        data["query"] = data["query"]
+        return data
+
+
+def pipeline_run(config):
+    env = LocalEnvironment()
+    # env.set_memory(config=None)
+
+    (
+        env
+        .from_source(CustomFileSource, config["source"])
+        .map(TimeDenseRetriever, config["retriever"])
+        .map(TimeLongRefiner, config["refiner"])
+        .map(TimeQAPromptor, config["promptor"])
+        .map(TimeGenerator, config["generator"]["vllm"])  ## ———— 一行切换本地, vllm or 远程模型 ————
+        .map(F1Evaluate, config["evaluate"])
+        .map(RecallEvaluate, config["evaluate"])
+        .map(BertRecallEvaluate, config["evaluate"])
+        .map(RougeLEvaluate, config["evaluate"])
+        .map(BRSEvaluate, config["evaluate"])
+        .map(AccuracyEvaluate, config["evaluate"])
+        .map(TokenCountEvaluate, config["evaluate"])
+        .map(LatencyEvaluate, config["evaluate"])
+        .map(ContextRecallEvaluate, config["evaluate"])
+        .map(CompressionRateEvaluate, config["evaluate"])
+    )
+
+    env.submit()
+    time.sleep(100)
+    env.close()
+
+if __name__ == "__main__":
+    config = load_config("config/config_refiner.yaml")
     pipeline_run(config)