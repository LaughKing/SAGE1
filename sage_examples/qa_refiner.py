import os
import time
import json

from sage_core.api.local_environment import LocalEnvironment
from sage_utils.config_loader import load_config
from sage_core.function.source_function import SourceFunction
from sage_core.function.map_function import MapFunction

from sage_libs.rag.retriever import DenseRetriever
from sage_plugins.longrefiner_fn.longrefiner_adapter import LongRefinerAdapter
from sage_libs.rag.promptor import QAPromptor
from sage_libs.rag.generator import OpenAIGenerator
from sage_libs.rag.evaluate import (
    F1Evaluate, RecallEvaluate, BertRecallEvaluate, RougeLEvaluate,
    BRSEvaluate, AccuracyEvaluate, TokenCountEvaluate,
    LatencyEvaluate, ContextRecallEvaluate, CompressionRateEvaluate
)

# ==========================================================
# Source
# ==========================================================
class CustomFileSource(SourceFunction):
    """
    支持两种数据源:
      • local  -> 本地 JSONL, 每行含 question+golden_answers
      • hf     -> HuggingFace dataset
    输出统一:
        {"query": str, "references": List[str]}
    """

    def __init__(self, config=None, **kwargs):
        super().__init__(config=config, **kwargs)
        self.source_type = config.get("type", "local")
        if self.source_type == "local":
            self.path = config["data_path"]
        elif self.source_type == "hf":
            self.hf_name   = config["hf_dataset_name"]
            self.hf_config = config.get("hf_dataset_config")
            self.hf_split  = config.get("hf_split", "train")
        else:
            raise ValueError(f"Unsupported source.type: {self.source_type}")
        self._iter = None

<<<<<<< HEAD
    # ------------------------------------------------------
=======
>>>>>>> fc31bade
    def _build_iter(self):
        if self.source_type == "local":
            with open(self.path, "r", encoding="utf-8") as f:
                for line in f:
                    item = json.loads(line)
                    yield {
                        "query":      item.get("question", ""),
                        "references": item.get("golden_answers") or []
                    }
        else:  # hf
            from datasets import load_dataset
<<<<<<< HEAD
            ds = load_dataset(self.hf_name, self.hf_config,
                              split=self.hf_split, streaming=True)
            for ex in ds:
                yield {
                    "query":      ex.get("question", ""),
                    "references": ex.get("golden_answers") or []
                }

    # ------------------------------------------------------
    def execute(self):
        if self._iter is None:
            self.logger.debug(f"Initializing data source: {self.source_type}")
            src_info = getattr(self, 'path', getattr(self, 'hf_name', ''))
            print(f"[CustomFileSource] mode={self.source_type}, path={src_info}")
            self._iter = self._build_iter()

        try:
=======
            ds = load_dataset(self.hf_name, self.hf_config, split=self.hf_split)
            return (
                {
                    "query": ex.get("question", ""),
                    "references": ex.get("golden_answers") or ex.get("answers") or []
                } for ex in ds
            )

    def execute(self):
        if self._iter is None:
            self.logger.debug(f"Initializing data source: {self.source_type}")
            print(f"[CustomFileSource] mode={self.source_type}, path={getattr(self, 'path', self.hf_name)}")
            self._iter = self._build_iter()
        try:
            self.logger.debug("Fetching next data item from source")
>>>>>>> fc31bade
            data = next(self._iter)
            self.logger.debug(f"Yielding data: {data}")
            return data
        except StopIteration:
            return None

<<<<<<< HEAD
# ==========================================================
# Retriever
# ==========================================================
=======

>>>>>>> fc31bade
class TimeDenseRetriever(MapFunction):
    def __init__(self, config=None, **kwargs):
        super().__init__(**kwargs)
        self.retriever = DenseRetriever(config)

    def execute(self, data: dict):
        # 框架未自动注入 ctx 时手动补全
        if getattr(self.retriever, "ctx", None) is None and self.ctx is not None:
            self.retriever.ctx = self.ctx

        start = time.time()
        chunks = list(self.retriever.execute(data["query"]))
        data["retrieval_time"] = time.time() - start
        data["retrieved_docs"] = [
            c["text"] if isinstance(c, dict) else c
            for c in chunks
        ]
        return data

# ==========================================================
# Long Refiner
# ==========================================================
class TimeLongRefiner(MapFunction):
    def __init__(self, config=None, **kwargs):
        super().__init__(**kwargs)
        self.refiner = LongRefinerAdapter(config)
        self.refiner.ctx = self.ctx

    def execute(self, data: dict):
        start = time.time()
        query, refined = self.refiner.execute((data["query"], data["retrieved_docs"]))
        data["refine_time"]  = time.time() - start
        data["refined_docs"] = refined
        data["query"]        = query
        return data

# ==========================================================
# Promptor
# ==========================================================
class TimeQAPromptor(MapFunction):
    def __init__(self, config=None, **kwargs):
        super().__init__(**kwargs)
        self.promptor = QAPromptor(config)
        self.promptor.ctx = self.ctx

    def execute(self, data: dict):
        query, prompt = self.promptor.execute((data["query"], data["refined_docs"]))
        data["prompt"] = prompt
        data["query"]  = query
        return data

# ==========================================================
# Generator
# ==========================================================
class TimeGenerator(MapFunction):
    """
    把耗时统计叠加在 OpenAIGenerator 之上，保持
    qa_refiner 字典 I/O 与下游 Evaluate 兼容。
    """

    def __init__(self, config: dict = None, **kwargs):
        super().__init__(**kwargs)
        # 新 OpenAIGenerator 只需“子配置”即可
        self.generator = OpenAIGenerator(config)

    def execute(self, data: dict):
        start = time.time()

        # OpenAIGenerator 期望 [user_query, prompt] 或 [prompt]
        user_query = data["query"]
        prompt     = data["prompt"]
        generated  = self.generator.execute([user_query, prompt])[1]

        data["generated"]       = generated
        data["generation_time"] = time.time() - start
        return data

# ==========================================================
# Pipeline
# ==========================================================
def pipeline_run(config):
    env = LocalEnvironment()

    (
        env
        .from_source(CustomFileSource, config["source"])
<<<<<<< HEAD
        .map(TimeDenseRetriever,       config["retriever"])
        .map(TimeLongRefiner,          config["refiner"])
        .map(TimeQAPromptor,           config["promptor"])
        # —— 切换本地 / vllm / 远程端点，只需改 YAML 即可 ——
        .map(TimeGenerator,            config["generator"]["vllm"])
        .map(F1Evaluate,               config["evaluate"])
        .map(RecallEvaluate,           config["evaluate"])
        # .map(BertRecallEvaluate,     config["evaluate"])
        .map(RougeLEvaluate,           config["evaluate"])
        .map(BRSEvaluate,              config["evaluate"])
        .map(AccuracyEvaluate,         config["evaluate"])
        .map(TokenCountEvaluate,       config["evaluate"])
        .map(LatencyEvaluate,          config["evaluate"])
        .map(ContextRecallEvaluate,    config["evaluate"])
        .map(CompressionRateEvaluate,  config["evaluate"])
=======
        .map(TimeDenseRetriever, config["retriever"])
        .map(TimeLongRefiner, config["refiner"])
        .map(TimeQAPromptor, config["promptor"])
        .map(TimeGenerator, config["generator"]["vllm"])  ## ———— 一行切换本地, vllm or 远程模型 ————
        .map(F1Evaluate, config["evaluate"])
        .map(RecallEvaluate, config["evaluate"])
        # .map(BertRecallEvaluate, config["evaluate"])
        .map(RougeLEvaluate, config["evaluate"])
        .map(BRSEvaluate, config["evaluate"])
        .map(AccuracyEvaluate, config["evaluate"])
        .map(TokenCountEvaluate, config["evaluate"])
        .map(LatencyEvaluate, config["evaluate"])
        .map(ContextRecallEvaluate, config["evaluate"])
        .map(CompressionRateEvaluate, config["evaluate"])
>>>>>>> fc31bade
    )

    env.submit()
    # 等待任务完成；视需要调整
    time.sleep(100)
    env.close()

# ==========================================================
if __name__ == "__main__":
<<<<<<< HEAD
    cfg = load_config("config/config_refiner.yaml")
    pipeline_run(cfg)

=======
    config = load_config("config/config_refiner.yaml")
    pipeline_run(config)










>>>>>>> fc31bade
<|MERGE_RESOLUTION|>--- conflicted
+++ resolved
@@ -1,252 +1,197 @@
-import os
-import time
-import json
-
-from sage_core.api.local_environment import LocalEnvironment
-from sage_utils.config_loader import load_config
-from sage_core.function.source_function import SourceFunction
-from sage_core.function.map_function import MapFunction
-
-from sage_libs.rag.retriever import DenseRetriever
-from sage_plugins.longrefiner_fn.longrefiner_adapter import LongRefinerAdapter
-from sage_libs.rag.promptor import QAPromptor
-from sage_libs.rag.generator import OpenAIGenerator
-from sage_libs.rag.evaluate import (
-    F1Evaluate, RecallEvaluate, BertRecallEvaluate, RougeLEvaluate,
-    BRSEvaluate, AccuracyEvaluate, TokenCountEvaluate,
-    LatencyEvaluate, ContextRecallEvaluate, CompressionRateEvaluate
-)
-
-# ==========================================================
-# Source
-# ==========================================================
-class CustomFileSource(SourceFunction):
-    """
-    支持两种数据源:
-      • local  -> 本地 JSONL, 每行含 question+golden_answers
-      • hf     -> HuggingFace dataset
-    输出统一:
-        {"query": str, "references": List[str]}
-    """
-
-    def __init__(self, config=None, **kwargs):
-        super().__init__(config=config, **kwargs)
-        self.source_type = config.get("type", "local")
-        if self.source_type == "local":
-            self.path = config["data_path"]
-        elif self.source_type == "hf":
-            self.hf_name   = config["hf_dataset_name"]
-            self.hf_config = config.get("hf_dataset_config")
-            self.hf_split  = config.get("hf_split", "train")
-        else:
-            raise ValueError(f"Unsupported source.type: {self.source_type}")
-        self._iter = None
-
-<<<<<<< HEAD
-    # ------------------------------------------------------
-=======
->>>>>>> fc31bade
-    def _build_iter(self):
-        if self.source_type == "local":
-            with open(self.path, "r", encoding="utf-8") as f:
-                for line in f:
-                    item = json.loads(line)
-                    yield {
-                        "query":      item.get("question", ""),
-                        "references": item.get("golden_answers") or []
-                    }
-        else:  # hf
-            from datasets import load_dataset
-<<<<<<< HEAD
-            ds = load_dataset(self.hf_name, self.hf_config,
-                              split=self.hf_split, streaming=True)
-            for ex in ds:
-                yield {
-                    "query":      ex.get("question", ""),
-                    "references": ex.get("golden_answers") or []
-                }
-
-    # ------------------------------------------------------
-    def execute(self):
-        if self._iter is None:
-            self.logger.debug(f"Initializing data source: {self.source_type}")
-            src_info = getattr(self, 'path', getattr(self, 'hf_name', ''))
-            print(f"[CustomFileSource] mode={self.source_type}, path={src_info}")
-            self._iter = self._build_iter()
-
-        try:
-=======
-            ds = load_dataset(self.hf_name, self.hf_config, split=self.hf_split)
-            return (
-                {
-                    "query": ex.get("question", ""),
-                    "references": ex.get("golden_answers") or ex.get("answers") or []
-                } for ex in ds
-            )
-
-    def execute(self):
-        if self._iter is None:
-            self.logger.debug(f"Initializing data source: {self.source_type}")
-            print(f"[CustomFileSource] mode={self.source_type}, path={getattr(self, 'path', self.hf_name)}")
-            self._iter = self._build_iter()
-        try:
-            self.logger.debug("Fetching next data item from source")
->>>>>>> fc31bade
-            data = next(self._iter)
-            self.logger.debug(f"Yielding data: {data}")
-            return data
-        except StopIteration:
-            return None
-
-<<<<<<< HEAD
-# ==========================================================
-# Retriever
-# ==========================================================
-=======
-
->>>>>>> fc31bade
-class TimeDenseRetriever(MapFunction):
-    def __init__(self, config=None, **kwargs):
-        super().__init__(**kwargs)
-        self.retriever = DenseRetriever(config)
-
-    def execute(self, data: dict):
-        # 框架未自动注入 ctx 时手动补全
-        if getattr(self.retriever, "ctx", None) is None and self.ctx is not None:
-            self.retriever.ctx = self.ctx
-
-        start = time.time()
-        chunks = list(self.retriever.execute(data["query"]))
-        data["retrieval_time"] = time.time() - start
-        data["retrieved_docs"] = [
-            c["text"] if isinstance(c, dict) else c
-            for c in chunks
-        ]
-        return data
-
-# ==========================================================
-# Long Refiner
-# ==========================================================
-class TimeLongRefiner(MapFunction):
-    def __init__(self, config=None, **kwargs):
-        super().__init__(**kwargs)
-        self.refiner = LongRefinerAdapter(config)
-        self.refiner.ctx = self.ctx
-
-    def execute(self, data: dict):
-        start = time.time()
-        query, refined = self.refiner.execute((data["query"], data["retrieved_docs"]))
-        data["refine_time"]  = time.time() - start
-        data["refined_docs"] = refined
-        data["query"]        = query
-        return data
-
-# ==========================================================
-# Promptor
-# ==========================================================
-class TimeQAPromptor(MapFunction):
-    def __init__(self, config=None, **kwargs):
-        super().__init__(**kwargs)
-        self.promptor = QAPromptor(config)
-        self.promptor.ctx = self.ctx
-
-    def execute(self, data: dict):
-        query, prompt = self.promptor.execute((data["query"], data["refined_docs"]))
-        data["prompt"] = prompt
-        data["query"]  = query
-        return data
-
-# ==========================================================
-# Generator
-# ==========================================================
-class TimeGenerator(MapFunction):
-    """
-    把耗时统计叠加在 OpenAIGenerator 之上，保持
-    qa_refiner 字典 I/O 与下游 Evaluate 兼容。
-    """
-
-    def __init__(self, config: dict = None, **kwargs):
-        super().__init__(**kwargs)
-        # 新 OpenAIGenerator 只需“子配置”即可
-        self.generator = OpenAIGenerator(config)
-
-    def execute(self, data: dict):
-        start = time.time()
-
-        # OpenAIGenerator 期望 [user_query, prompt] 或 [prompt]
-        user_query = data["query"]
-        prompt     = data["prompt"]
-        generated  = self.generator.execute([user_query, prompt])[1]
-
-        data["generated"]       = generated
-        data["generation_time"] = time.time() - start
-        return data
-
-# ==========================================================
-# Pipeline
-# ==========================================================
-def pipeline_run(config):
-    env = LocalEnvironment()
-
-    (
-        env
-        .from_source(CustomFileSource, config["source"])
-<<<<<<< HEAD
-        .map(TimeDenseRetriever,       config["retriever"])
-        .map(TimeLongRefiner,          config["refiner"])
-        .map(TimeQAPromptor,           config["promptor"])
-        # —— 切换本地 / vllm / 远程端点，只需改 YAML 即可 ——
-        .map(TimeGenerator,            config["generator"]["vllm"])
-        .map(F1Evaluate,               config["evaluate"])
-        .map(RecallEvaluate,           config["evaluate"])
-        # .map(BertRecallEvaluate,     config["evaluate"])
-        .map(RougeLEvaluate,           config["evaluate"])
-        .map(BRSEvaluate,              config["evaluate"])
-        .map(AccuracyEvaluate,         config["evaluate"])
-        .map(TokenCountEvaluate,       config["evaluate"])
-        .map(LatencyEvaluate,          config["evaluate"])
-        .map(ContextRecallEvaluate,    config["evaluate"])
-        .map(CompressionRateEvaluate,  config["evaluate"])
-=======
-        .map(TimeDenseRetriever, config["retriever"])
-        .map(TimeLongRefiner, config["refiner"])
-        .map(TimeQAPromptor, config["promptor"])
-        .map(TimeGenerator, config["generator"]["vllm"])  ## ———— 一行切换本地, vllm or 远程模型 ————
-        .map(F1Evaluate, config["evaluate"])
-        .map(RecallEvaluate, config["evaluate"])
-        # .map(BertRecallEvaluate, config["evaluate"])
-        .map(RougeLEvaluate, config["evaluate"])
-        .map(BRSEvaluate, config["evaluate"])
-        .map(AccuracyEvaluate, config["evaluate"])
-        .map(TokenCountEvaluate, config["evaluate"])
-        .map(LatencyEvaluate, config["evaluate"])
-        .map(ContextRecallEvaluate, config["evaluate"])
-        .map(CompressionRateEvaluate, config["evaluate"])
->>>>>>> fc31bade
-    )
-
-    env.submit()
-    # 等待任务完成；视需要调整
-    time.sleep(100)
-    env.close()
-
-# ==========================================================
-if __name__ == "__main__":
-<<<<<<< HEAD
-    cfg = load_config("config/config_refiner.yaml")
-    pipeline_run(cfg)
-
-=======
-    config = load_config("config/config_refiner.yaml")
-    pipeline_run(config)
-
-
-
-
-
-
-
-
-
-
->>>>>>> fc31bade
+import os
+import time
+import json
+
+from sage_core.api.local_environment import LocalEnvironment
+from sage_utils.config_loader import load_config
+from sage_core.function.source_function import SourceFunction
+from sage_core.function.map_function import MapFunction
+
+from sage_libs.rag.retriever import DenseRetriever
+from sage_plugins.longrefiner_fn.longrefiner_adapter import LongRefinerAdapter
+from sage_libs.rag.promptor import QAPromptor
+from sage_libs.rag.generator import OpenAIGenerator
+from sage_libs.rag.evaluate import (
+    F1Evaluate, RecallEvaluate, BertRecallEvaluate, RougeLEvaluate,
+    BRSEvaluate, AccuracyEvaluate, TokenCountEvaluate,
+    LatencyEvaluate, ContextRecallEvaluate, CompressionRateEvaluate
+)
+
+# ==========================================================
+# Source
+# ==========================================================
+class CustomFileSource(SourceFunction):
+    """
+    支持两种数据源:
+      • local  -> 本地 JSONL, 每行含 question+golden_answers
+      • hf     -> HuggingFace dataset
+    输出统一:
+        {"query": str, "references": List[str]}
+    """
+
+    def __init__(self, config=None, **kwargs):
+        super().__init__(config=config, **kwargs)
+        self.source_type = config.get("type", "local")
+        if self.source_type == "local":
+            self.path = config["data_path"]
+        elif self.source_type == "hf":
+            self.hf_name   = config["hf_dataset_name"]
+            self.hf_config = config.get("hf_dataset_config")
+            self.hf_split  = config.get("hf_split", "train")
+        else:
+            raise ValueError(f"Unsupported source.type: {self.source_type}")
+        self._iter = None
+        self._iter = None
+
+    # ------------------------------------------------------
+    def _build_iter(self):
+        if self.source_type == "local":
+            with open(self.path, "r", encoding="utf-8") as f:
+                for line in f:
+                    item = json.loads(line)
+                    yield {
+                        "query":      item.get("question", ""),
+                        "references": item.get("golden_answers") or []
+                    }
+        else:  # hf
+        else:  # hf
+            from datasets import load_dataset
+            ds = load_dataset(self.hf_name, self.hf_config,
+                              split=self.hf_split, streaming=True)
+            for ex in ds:
+                yield {
+                    "query":      ex.get("question", ""),
+                    "references": ex.get("golden_answers") or []
+                }
+
+    # ------------------------------------------------------
+    def execute(self):
+        if self._iter is None:
+            self.logger.debug(f"Initializing data source: {self.source_type}")
+            src_info = getattr(self, 'path', getattr(self, 'hf_name', ''))
+            print(f"[CustomFileSource] mode={self.source_type}, path={src_info}")
+            self._iter = self._build_iter()
+
+        try:
+            data = next(self._iter)
+            self.logger.debug(f"Yielding data: {data}")
+            return data
+        except StopIteration:
+            return None
+
+# ==========================================================
+# Retriever
+# ==========================================================
+class TimeDenseRetriever(MapFunction):
+    def __init__(self, config=None, **kwargs):
+        super().__init__(**kwargs)
+        self.retriever = DenseRetriever(config)
+
+    def execute(self, data: dict):
+        # 框架未自动注入 ctx 时手动补全
+        if getattr(self.retriever, "ctx", None) is None and self.ctx is not None:
+            self.retriever.ctx = self.ctx
+
+        start = time.time()
+        chunks = list(self.retriever.execute(data["query"]))
+        chunks = list(self.retriever.execute(data["query"]))
+        data["retrieval_time"] = time.time() - start
+        data["retrieved_docs"] = [
+            c["text"] if isinstance(c, dict) else c
+            for c in chunks
+        ]
+        return data
+
+# ==========================================================
+# Long Refiner
+# ==========================================================
+class TimeLongRefiner(MapFunction):
+    def __init__(self, config=None, **kwargs):
+        super().__init__(**kwargs)
+        self.refiner = LongRefinerAdapter(config)
+        self.refiner.ctx = self.ctx
+
+    def execute(self, data: dict):
+        start = time.time()
+        query, refined = self.refiner.execute((data["query"], data["retrieved_docs"]))
+        data["refine_time"]  = time.time() - start
+        data["refined_docs"] = refined
+        data["query"]        = query
+        return data
+
+# ==========================================================
+# Promptor
+# ==========================================================
+class TimeQAPromptor(MapFunction):
+    def __init__(self, config=None, **kwargs):
+        super().__init__(**kwargs)
+        self.promptor = QAPromptor(config)
+        self.promptor.ctx = self.ctx
+
+    def execute(self, data: dict):
+        query, prompt = self.promptor.execute((data["query"], data["refined_docs"]))
+        data["prompt"] = prompt
+        data["query"]  = query
+        return data
+
+# ==========================================================
+# Generator
+# ==========================================================
+class TimeGenerator(MapFunction):
+    """
+    把耗时统计叠加在 OpenAIGenerator 之上，保持
+    qa_refiner 字典 I/O 与下游 Evaluate 兼容。
+    """
+
+    def __init__(self, config: dict = None, **kwargs):
+        super().__init__(**kwargs)
+        # 新 OpenAIGenerator 只需“子配置”即可
+        self.generator = OpenAIGenerator(config)
+
+    def execute(self, data: dict):
+        start = time.time()
+
+        # OpenAIGenerator 期望 [user_query, prompt] 或 [prompt]
+        user_query = data["query"]
+        prompt     = data["prompt"]
+        generated  = self.generator.execute([user_query, prompt])[1]
+
+        data["generated"]       = generated
+        data["generation_time"] = time.time() - start
+        return data
+
+# ==========================================================
+# Pipeline
+# ==========================================================
+def pipeline_run(config):
+    env = LocalEnvironment()
+
+    (
+        env
+        .from_source(CustomFileSource, config["source"])
+        .map(TimeDenseRetriever,       config["retriever"])
+        .map(TimeLongRefiner,          config["refiner"])
+        .map(TimeQAPromptor,           config["promptor"])
+        # —— 切换本地 / vllm / 远程端点，只需改 YAML 即可 ——
+        .map(TimeGenerator,            config["generator"]["vllm"])
+        .map(F1Evaluate,               config["evaluate"])
+        .map(RecallEvaluate,           config["evaluate"])
+        # .map(BertRecallEvaluate,     config["evaluate"])
+        .map(RougeLEvaluate,           config["evaluate"])
+        .map(BRSEvaluate,              config["evaluate"])
+        .map(AccuracyEvaluate,         config["evaluate"])
+        .map(TokenCountEvaluate,       config["evaluate"])
+        .map(LatencyEvaluate,          config["evaluate"])
+        .map(ContextRecallEvaluate,    config["evaluate"])
+        .map(CompressionRateEvaluate,  config["evaluate"])
+    )
+
+    env.submit()
+    # 等待任务完成；视需要调整
+    time.sleep(100)
+    env.close()
+
+# ==========================================================
+if __name__ == "__main__":
+    cfg = load_config("config/config_refiner.yaml")
+    pipeline_run(cfg)