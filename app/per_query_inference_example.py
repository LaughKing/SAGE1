--- conflicted
+++ resolved
@@ -11,7 +11,6 @@
     with open(path, 'r') as f:
         return yaml.safe_load(f)
 
-<<<<<<< HEAD
 config = load_config('./app/config.yaml')
 logging.basicConfig(level=logging.ERROR)
 
@@ -28,44 +27,4 @@
     time1 = time.time()
     sage.query.run_query(user_input,config)
     time2 = time.time()
-    logging.info(f"Query executed in {time2 - time1:.4f} seconds")
-=======
-
-def memory_init():
-    """初始化内存管理器并创建测试集合"""
-    default_model = MockTextEmbedder(fixed_dim=128)
-    manager = MemoryManager()
-    col = manager.create_collection(
-        name="vdb_test",
-        backend_type="VDB",
-        embedding_model=default_model,
-        dim=128,
-        description="test vdb collection",
-        as_ray_actor=False,
-    )
-    col.add_metadata_field("owner")
-    col.add_metadata_field("show_type")
-    texts = [
-        ("hello world", {"owner": "ruicheng", "show_type": "text"}),
-        ("你好，世界", {"owner": "Jun", "show_type": "text"}),
-        ("こんにちは、世界", {"owner": "Lei", "show_type": "img"}),
-    ]
-    for text, metadata in texts:
-        col.insert(text, metadata)
-    col.create_index(index_name="vdb_index")
-    config_for_qa["retriever"]["ltm_collection"] = col
-
-if __name__ == '__main__':
-
-    config_for_qa= load_config('./app/config_for_qa.yaml')
-    memory_init()
-    while(True):
-        user_input = input("\n>>> ").strip()
-        if user_input.lower() == "exit":
-            logging.info("Exiting SAGE Interactive Console")
-            print("Goodbye!")
-            break
-        sage.query.run_query(user_input,config_for_qa)
-
-
->>>>>>> 2e24a922
+    logging.info(f"Query executed in {time2 - time1:.4f} seconds")