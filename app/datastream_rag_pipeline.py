from sympy.multipledispatch.dispatcher import source
import logging
import sage
from sage.api.operator.operator_impl.promptor import QAPromptor
from sage.api.operator.operator_impl.generator import OpenAIGenerator
from sage.api.operator.operator_impl.reranker import BGEReranker
import time
from sage.api.operator.operator_impl.refiner import AbstractiveRecompRefiner
from sage.api.operator.operator_impl.source import FileSource
from sage.api.operator.operator_impl.sink import TerminalSink, FileSink
from sage.api.operator.operator_impl.writer import LongTimeWriter
from sage.api.operator.operator_impl.retriever import SimpleRetriever
from sage.api.operator.operator_impl.sink import TerminalSink
from typing import Tuple, List
import yaml
import ray

ray.init(
    logging_level=logging.CRITICAL,
)
logging.basicConfig(level=logging.DEBUG)
def load_config(path: str) -> dict:
    with open(path, 'r') as f:
        return yaml.safe_load(f)

config = load_config('./app/config.yaml')
logging.basicConfig(level=logging.DEBUG)

# ---- Initialize and Submit Pipeline ----
# Create a new pipeline instance
manager = sage.memory.init_default_manager()
config["memory_manager"]=manager
# Create memory table
memory = sage.memory.create_table("long_term_memory", manager=manager)



pipeline = sage.pipeline.Pipeline("example_pipeline")

# Step 1: Define the data source (e.g., incoming user query)
query_stream = pipeline.add_source(FileSource.remote(config))
# Step 2: Use a retriever to fetch relevant chunks from vector memory
query_and_chunks_stream = query_stream.retrieve(SimpleRetriever.remote(config))
# Step 3: Construct a prompt by combining the query and the retrieved chunks
prompt_stream = query_and_chunks_stream.construct_prompt(QAPromptor.remote(config))
# Step 4: Generate the final response using a language model
response_stream = prompt_stream.generate_response(OpenAIGenerator.remote(config))

sink_stream = response_stream.sink(FileSink.remote(config))

# Submit the pipeline to the SAGE runtime
pipeline.submit(config={"is_long_running": True})




<<<<<<< HEAD
time.sleep(100)
=======
time.sleep(100)
>>>>>>> 0dc3395c
<|MERGE_RESOLUTION|>--- conflicted
+++ resolved
@@ -54,8 +54,6 @@
 
 
 
-<<<<<<< HEAD
 time.sleep(100)
-=======
-time.sleep(100)
->>>>>>> 0dc3395c
+
+
