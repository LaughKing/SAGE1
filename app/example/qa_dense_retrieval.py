--- conflicted
+++ resolved
@@ -38,15 +38,6 @@
 
 def pipeline_run():
     """创建并运行数据处理管道"""
-<<<<<<< HEAD
-    pipeline = Pipeline(name="example_pipeline")
-    # 构建数据处理流程
-    query_stream = (pipeline
-        .add_source(FileSource, config["source"])
-        .retrieve(DenseRetriever, config["retriever"])
-        .construct_prompt(QAPromptor, config["promptor"])
-        .generate_response(OpenAIGenerator, config["generator"])
-=======
     env = StreamingExecutionEnvironment(name="example_pipeline")
     # 构建数据处理流程
     query_stream = (env
@@ -54,7 +45,6 @@
         .map(DenseRetriever, config["retriever"])
         .map(QAPromptor, config["promptor"])
         .map(OpenAIGenerator, config["generator"])
->>>>>>> 0475edd3
         .sink(TerminalSink, config["sink"])
     )
     env.execute()
