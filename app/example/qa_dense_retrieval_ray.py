import logging
import time
from sage.api.env import StreamingExecutionEnvironment
from sage.lib.function.promptor import QAPromptor
from sage.lib.function.generator import OpenAIGenerator
from sage.lib.function.retriever import DenseRetriever
from sage.lib.function.source import FileSource
from sage.lib.function.sink import FileSink,TerminalSink
from sage.core.neuromem.memory_manager import MemoryManager
from sage.utils.config_loader import load_config
from sage.utils.logging_utils import configure_logging
from sage.api.model.model_api import apply_embedding_model
def memory_init():
    """初始化内存管理器并创建测试集合"""
    manager = MemoryManager()
    embedding_model = apply_embedding_model("hf", model="sentence-transformers/all-MiniLM-L6-v2")
    col = manager.create_collection(
        name="vdb_test",
        backend_type="VDB",
        embedding_model=embedding_model,
        dim=embedding_model.get_dim(),
        description="test vdb collection",
        as_ray_actor=True
    )
    col.add_metadata_field("owner")
    col.add_metadata_field("show_type")
    texts = [
        ("hello world", {"owner": "ruicheng", "show_type": "text"}),
        ("你好，世界", {"owner": "Jun", "show_type": "text"}),
        ("こんにちは、世界", {"owner": "Lei", "show_type": "img"}),
    ]
    for text, metadata in texts:
        col.insert(text, metadata)
    col.create_index(index_name="vdb_index")
    config["retriever"]["ltm_collection"] = col._collection


def pipeline_run():
    """创建并运行数据处理管道"""
<<<<<<< HEAD
    pipeline = Pipeline(name="example_pipeline")
    # 在config里指定各个节点跑在ray上边
    # 构建数据处理流程
    query_stream = pipeline.add_source(FileSource, config["source"])
    query_and_chunks_stream = query_stream.retrieve(DenseRetriever, config["retriever"])
    prompt_stream = query_and_chunks_stream.construct_prompt(QAPromptor, config["promptor"])
    response_stream = prompt_stream.generate_response(OpenAIGenerator, config["generator"])
=======
    pipeline = StreamingExecutionEnvironment(name="example_pipeline")
    # 在config里指定各个节点跑在ray上边
    # 构建数据处理流程
    query_stream = pipeline.add_source(FileSource, config["source"])
    query_and_chunks_stream = query_stream.map(DenseRetriever, config["retriever"])
    prompt_stream = query_and_chunks_stream.map(QAPromptor, config["promptor"])
    response_stream = prompt_stream.map(OpenAIGenerator, config["generator"])
>>>>>>> 0475edd3
    response_stream.sink(TerminalSink, config["sink"])
    # 提交管道并运行
    pipeline.submit(config={"is_long_running":True})
    time.sleep(100)  # 等待管道运行


if __name__ == '__main__':
    configure_logging(level=logging.INFO)
    # 加载配置并初始化日志
    config = load_config('config_ray.yaml')
    # 初始化内存并运行管道
    memory_init()
    pipeline_run()<|MERGE_RESOLUTION|>--- conflicted
+++ resolved
@@ -37,15 +37,6 @@
 
 def pipeline_run():
     """创建并运行数据处理管道"""
-<<<<<<< HEAD
-    pipeline = Pipeline(name="example_pipeline")
-    # 在config里指定各个节点跑在ray上边
-    # 构建数据处理流程
-    query_stream = pipeline.add_source(FileSource, config["source"])
-    query_and_chunks_stream = query_stream.retrieve(DenseRetriever, config["retriever"])
-    prompt_stream = query_and_chunks_stream.construct_prompt(QAPromptor, config["promptor"])
-    response_stream = prompt_stream.generate_response(OpenAIGenerator, config["generator"])
-=======
     pipeline = StreamingExecutionEnvironment(name="example_pipeline")
     # 在config里指定各个节点跑在ray上边
     # 构建数据处理流程
@@ -53,7 +44,6 @@
     query_and_chunks_stream = query_stream.map(DenseRetriever, config["retriever"])
     prompt_stream = query_and_chunks_stream.map(QAPromptor, config["promptor"])
     response_stream = prompt_stream.map(OpenAIGenerator, config["generator"])
->>>>>>> 0475edd3
     response_stream.sink(TerminalSink, config["sink"])
     # 提交管道并运行
     pipeline.submit(config={"is_long_running":True})
