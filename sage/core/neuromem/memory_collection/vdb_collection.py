--- conflicted
+++ resolved
@@ -60,7 +60,7 @@
             self.default_topk = 5
             self.default_index_type = "FAISS"
         
-<<<<<<< HEAD
+
         self.logger = CustomLogger(
             object_name=f"VDBMemoryCollection",
             session_folder=session_folder,
@@ -69,18 +69,7 @@
             file_output=True
         )
 
-=======
-        # self.logger = logging.getLogger(f"VDBMemoryCollection.")
-        # self.logger.setLevel(logging.DEBUG)
-        # handler = logging.StreamHandler()
-        # handler.setLevel(logging.DEBUG)
-        # formatter = logging.Formatter('[%(levelname)s] %(message)s')
-        # handler.setFormatter(formatter)
-        # if not self.logger.hasHandlers():
-        #     self.logger.addHandler(handler)
->>>>>>> 8ab68faf
-
-        self.logger = logging.getLogger(__name__)
+
 
     def store(self, store_path: Optional[str] = None):
         self.logger.debug(f"VDBMemoryCollection: store called")   ###########################
